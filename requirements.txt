--- conflicted
+++ resolved
@@ -37,12 +37,4 @@
 evaluate
 matplotlib
 seaborn
-<<<<<<< HEAD
-jupyter
-notebook
-wandb
-python-dotenv
-openai
-=======
-python-dotenv
->>>>>>> 0800c0c4
+python-dotenv